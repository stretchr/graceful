--- conflicted
+++ resolved
@@ -338,13 +338,8 @@
 
 	srv.timeoutLock.Lock()
 	srv.Timeout = timeout
-<<<<<<< HEAD
 	srv.timeoutLock.Unlock()
-	interrupt := srv.interruptChan()
-	interrupt <- syscall.SIGINT
-=======
 	sendSignalInt(srv.interruptChan())
->>>>>>> 4df11908
 }
 
 // StopChan gets the stop channel which will block until
